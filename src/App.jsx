--- conflicted
+++ resolved
@@ -16,11 +16,8 @@
   const [isProcessing, setIsProcessing] = useState(false)
   const [apiKey] = useState(import.meta.env.VITE_GOOGLE_MAPS_API_KEY)
   const [showUploadModal, setShowUploadModal] = useState(false)
-<<<<<<< HEAD
   const [showOptimizationModal, setShowOptimizationModal] = useState(false)
-=======
   const [showAboutModal, setShowAboutModal] = useState(false)
->>>>>>> 0d460166
   const [busCount, setBusCount] = useState(5)
   const [uploadType, setUploadType] = useState('general') // 'general', 'classes', 'stops'
   const [optimizedRoutes, setOptimizedRoutes] = useState(null)
